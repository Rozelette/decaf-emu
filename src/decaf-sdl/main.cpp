--- conflicted
+++ resolved
@@ -59,21 +59,18 @@
       .add_option("config",
                   description { "Specify path to configuration file." },
                   value<std::string> {})
-      .add_option("sys-path",
-                  description { "Where to locate any external system files." },
-                  value<std::string> {})
-<<<<<<< HEAD
-      .add_option("time-scale",
-                  description { "Time scale factor for emulated clock." },
-                  default_value<double> { 1.0 });
-=======
       .add_option("region",
                   description { "Set the system region." },
                   default_value<std::string> { "US" },
                   allowed<std::string> { {
-                        "EUR", "JAP", "US"
-                  } });
->>>>>>> 3c0b756f
+                     "EUR", "JAP", "US"
+                  } })
+      .add_option("sys-path",
+                  description { "Where to locate any external system files." },
+                  value<std::string> {})
+      .add_option("time-scale",
+                  description { "Time scale factor for emulated clock." },
+                  default_value<double> { 1.0 });
 
    parser.add_command("play")
       .add_option_group(jit_options)
